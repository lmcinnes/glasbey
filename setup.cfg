--- conflicted
+++ resolved
@@ -12,17 +12,11 @@
 license = MIT License
 license_files = LICENSE
 classifiers =
-<<<<<<< HEAD
-    "License :: OSI Approved"
-    "Programming Language :: Python :: 3.9"
-    "Programming Language :: Python :: 3.10"
-    "Development Status :: 3 - Alpha"
-=======
     License :: OSI Approved :: MIT License
+    Programming Language :: Python :: 3.9
     Programming Language :: Python :: 3.10
     Development Status :: 4 - Beta
     Operating System :: OS Independent
->>>>>>> 413562eb
 
 [options]
 zip_safe = False
